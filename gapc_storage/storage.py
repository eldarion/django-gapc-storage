--- conflicted
+++ resolved
@@ -67,11 +67,8 @@
     config.setdefault("bucket", SimpleLazyObject(default_bucket))
 
     config.setdefault("path_prefix", "")
-<<<<<<< HEAD
     config.setdefault("allow_overwrite", False)
-=======
     config.setdefault("cache_control", GCS_PUBLIC_READ_CACHE_DEFAULT)
->>>>>>> 814f0f2b
 
     return config
 
@@ -89,11 +86,8 @@
         config = _gcs_file_storage_settings()
         self.bucket = config["bucket"]
         self.path_prefix = self.path_prefix if hasattr(self, "path_prefix") else config["path_prefix"]
-<<<<<<< HEAD
         self.allow_overwrite = self.allow_overwrite if hasattr(self, "allow_overwrite") else config["allow_overwrite"]
-=======
         self.cache_control = self.cache_control if hasattr(self, "cache_control") else config["cache_control"]
->>>>>>> 814f0f2b
 
     def build_client(self):
         credentials = self.get_oauth_credentials()
